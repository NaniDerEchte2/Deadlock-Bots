--- conflicted
+++ resolved
@@ -5,11 +5,7 @@
 import errno
 import logging
 import os
-<<<<<<< HEAD
 from pathlib import Path
-=======
-from urllib.parse import urlunparse
->>>>>>> 64765a96
 from typing import Any, Dict, Iterable, List, Optional, TYPE_CHECKING
 
 from aiohttp import web
