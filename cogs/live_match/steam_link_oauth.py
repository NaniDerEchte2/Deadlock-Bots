--- conflicted
+++ resolved
@@ -317,12 +317,8 @@
                 "✨ **Connection complete.**\n"
                 "Du funkelst jetzt ein Stückchen heller — und die Welt ein winziges bisschen auch.\n\n"
                 "🤝 Unser Steam-Bot schickt dir gleich eine Freundschaftsanfrage. "
-<<<<<<< HEAD
                 "Falls nichts ankommt, nutze den Button **„Schnelle Anfrage senden“** für einen frischen Link "
                 "(einmalig, 30 Tage gültig) oder den Freundescode **820142646**.\n\n"
-=======
-                "Falls nichts ankommt, nutze <https://s.team/p/820142646> oder den Freundescode **820142646**.\n\n"
->>>>>>> 6d005e53
                 "_Tipp: Mit `/links` siehst du deine verknüpften Accounts._"
             )
             await user.send(shine)
@@ -760,11 +756,7 @@
             "• Anmeldedaten bleiben bei Steam.\n"
             "• Ich schicke dir eine DM, sobald die Verknüpfung durch ist.\n"
             "• Nach erfolgreicher Verknüpfung erhältst du automatisch eine Steam-Freundschaftsanfrage vom Bot.\n"
-<<<<<<< HEAD
             "• Alternativ: Nutze **„Schnelle Anfrage senden“** (einmaliger Link, 30 Tage gültig) oder Freundescode **820142646**."
-=======
-            "• Alternativ: <https://s.team/p/820142646> oder Freundescode **820142646**."
->>>>>>> 6d005e53
         )
 
         embed = discord.Embed(title="Steam/Discord verknüpfen", description=desc, color=discord.Color.green())
@@ -790,11 +782,7 @@
         desc = (
             "Bestätige deinen Account via Steam OpenID. "
             "Nach dem Abschluss senden wir dir automatisch eine Freundschaftsanfrage vom Bot. "
-<<<<<<< HEAD
             "Alternativ hilft dir **„Schnelle Anfrage senden“** (einmaliger Link, 30 Tage gültig) oder der Freundescode **820142646**."
-=======
-            "Oder nutze <https://s.team/p/820142646> / Freundescode **820142646**."
->>>>>>> 6d005e53
         )
         embed = discord.Embed(title="Direkt bei Steam anmelden", description=desc, color=discord.Color.green())
         if LINK_COVER_IMAGE:
