import asyncio
import io
import json
import logging
import os
import time
from collections import Counter
<<<<<<< HEAD
from typing import Any, Dict, Iterable, List, Optional
=======
from typing import Any, Dict, List, Optional
>>>>>>> 480b3f54

import aiohttp
import discord
from discord.ext import commands, tasks

from cogs.steam.live_presence_service import (
    SteamPresenceInfo,
    SteamPresenceService,
)
from service import db

log = logging.getLogger("LiveMatchMaster")

# Nur diese Kategorien werden gescannt (wie gehabt)
LIVE_CATEGORIES: List[int] = [
    1289721245281292290,
    1412804540994162789,
]

DEBUG_CHANNEL_ID = 1374364800817303632

# Scan-Intervalle/Frische
CHECK_INTERVAL_SEC = 15
PRESENCE_FRESH_SEC = 120

# Neu: Debounce für identische Zustände
LOG_RATE_SEC = 600  # 10 Minuten

PHASE_OFF = "OFF"
PHASE_GAME = "GAME"
PHASE_LOBBY = "LOBBY"
PHASE_MATCH = "MATCH"

STEAM_API_KEY = os.getenv("STEAM_API_KEY", "").strip()
DEADLOCK_APP_ID = os.getenv("DEADLOCK_APP_ID", "1422450").strip()


def _fmt_suffix(majority_n: int, voice_n: int, label: str, dl_count: int) -> str:
    voice_n = max(0, int(voice_n))
    majority_n = max(0, min(int(majority_n), voice_n))
    dl_count = max(0, min(int(dl_count), voice_n))
    suffix = f"• {majority_n}/{voice_n} {label}"
    if dl_count:
        suffix = f"{suffix} ({dl_count} DL)"
    return suffix.strip()
def _ensure_schema() -> None:
    db.execute(
        """
        CREATE TABLE IF NOT EXISTS live_lane_state(
          channel_id  INTEGER PRIMARY KEY,
          is_active   INTEGER DEFAULT 0,
          last_update INTEGER,
          suffix      TEXT,
          reason      TEXT
        )
        """
    )


class LiveMatchMaster(commands.Cog):
    def __init__(self, bot: commands.Bot):
        self.bot = bot
        self._started = False
        self._steam = SteamPresenceService(
            steam_api_key=STEAM_API_KEY,
            deadlock_app_id=DEADLOCK_APP_ID,
        )
        self._links_cache: Dict[int, List[str]] = {}
        self._presence_cache: Dict[str, SteamPresenceInfo] = {}
        self._friend_snapshot_cache: Dict[str, Dict[str, Any]] = {}
        # Neu: Merker des letzten geschriebenen Zustands pro Channel
        self._last_state: Dict[int, Dict[str, Any]] = {}
        self._last_debug_payload: Dict[int, str] = {}
        self._last_presence_snapshot: Optional[str] = None

    async def cog_load(self):
        db.connect()
        self._steam.ensure_schema()
        _ensure_schema()

        try:
            await self._run_once()
            await asyncio.sleep(2)
            await self._run_once()
            log.info("LiveMatchMaster Cold-Start-Resync abgeschlossen.")
        except Exception as exc:  # pragma: no cover - defensive
            log.warning("Cold-Start-Resync Fehler: %r", exc)

        if not self._started:
            self.scan_loop.start()
            self._started = True
            log.info("LiveMatchMaster gestartet (Tick=%ss).", CHECK_INTERVAL_SEC)

    async def cog_unload(self):
        if self._started:
            try:
                self.scan_loop.cancel()
            except Exception:  # pragma: no cover - defensive
                log.debug("scan_loop cancel beim Unload ignoriert")
            self._started = False

    @tasks.loop(seconds=CHECK_INTERVAL_SEC)
    async def scan_loop(self):
        await self.bot.wait_until_ready()
        await self._run_once()

    # ------------------------------------------------------------------ helpers
    def _collect_voice_channels(self) -> List[discord.VoiceChannel]:
        channels: Dict[int, discord.VoiceChannel] = {}
        guild_categories = LIVE_CATEGORIES or []
        for guild in self.bot.guilds:
            if guild_categories:
                for category_id in guild_categories:
                    category = guild.get_channel(category_id)
                    if isinstance(category, discord.CategoryChannel):
                        for voice in category.voice_channels:
                            channels[voice.id] = voice
            else:
                for voice in guild.voice_channels:
                    channels[voice.id] = voice
        return list(channels.values())

    def get_presence_for_discord_user(self, discord_id: int) -> Optional[SteamPresenceInfo]:
        steam_ids = self._links_cache.get(int(discord_id))
        if not steam_ids:
            return None
        for steam_id in steam_ids:
            info = self._presence_cache.get(str(steam_id))
            if info:
                return info
        return None

    def _determine_phase(
        self,
        voice_members: List[discord.Member],
    ) -> Dict[str, Any]:
        voice_n = len(voice_members)
        dl_count = 0
        state_counts: Counter[str] = Counter()
        member_states: List[Dict[str, Any]] = []

        for member in voice_members:
            presence = self.get_presence_for_discord_user(member.id)
            links = self._links_cache.get(member.id, [])
            friend_snapshot: Optional[Dict[str, Any]] = None
            for sid in links:
                snapshot = self._friend_snapshot_cache.get(str(sid))
                if snapshot:
                    friend_snapshot = snapshot
                    break
            state: Optional[str] = None
            if presence:
                state = PHASE_OFF
                dl_count += 1
                if presence.is_match:
                    state = PHASE_MATCH
                elif presence.is_lobby:
                    state = PHASE_LOBBY
                elif presence.is_deadlock:
                    state = PHASE_GAME
                state_counts[state] += 1

            member_states.append(
                {
                    "id": int(member.id),
                    "name": str(member.display_name),
                    "steam_ids": list(links),
                    "status": state or "NO_LINK",
                    "phase_hint": presence.phase_hint if presence else None,
                    "is_match": bool(presence.is_match) if presence else False,
                    "is_lobby": bool(presence.is_lobby) if presence else False,
                    "is_deadlock": bool(presence.is_deadlock) if presence else False,
                    "presence_display": presence.display if presence else None,
                    "presence_status": presence.status if presence else None,
                    "presence_status_text": presence.status_text if presence else None,
                    "presence_updated_at": presence.updated_at if presence else None,
                    "presence_raw": dict(presence.raw) if presence else None,
                    "summary_raw": (
                        dict(presence.summary_raw)
                        if presence and isinstance(presence.summary_raw, dict)
                        else (presence.summary_raw if presence else None)
                    ),
                    "friend_snapshot_raw": (
                        dict(presence.friend_snapshot_raw)
                        if presence and isinstance(presence.friend_snapshot_raw, dict)
                        else (
                            dict(friend_snapshot)
                            if isinstance(friend_snapshot, dict)
                            else friend_snapshot
                        )
                    ),
                }
            )

        match_signals = state_counts.get(PHASE_MATCH, 0)
        lobby_signals = state_counts.get(PHASE_LOBBY, 0)
        game_signals = state_counts.get(PHASE_GAME, 0)
        off_signals = state_counts.get(PHASE_OFF, 0)

        majority_phase = PHASE_OFF
        majority_n = 0
        for candidate in (PHASE_MATCH, PHASE_LOBBY, PHASE_GAME, PHASE_OFF):
            count = state_counts.get(candidate, 0)
            if count > majority_n:
                majority_phase = candidate
                majority_n = count

        phase = PHASE_OFF
        suffix = None
        if majority_phase == PHASE_MATCH and majority_n > 0:
            phase = PHASE_MATCH
            suffix = _fmt_suffix(majority_n, voice_n, "Im Match", dl_count)
        elif majority_phase == PHASE_LOBBY and majority_n > 0:
            phase = PHASE_LOBBY
            suffix = _fmt_suffix(majority_n, voice_n, "In der Lobby", dl_count)
        elif majority_phase == PHASE_GAME and dl_count > 0:
            phase = PHASE_GAME
            suffix = _fmt_suffix(majority_n, voice_n, "Im Spiel", dl_count)

        reason = (
            f"voice={voice_n};dl={dl_count};match={match_signals};lobby={lobby_signals};game={game_signals};"
            f"off={off_signals};majority={majority_phase}:{majority_n};phase={phase}"
        )
        return {
            "voice_n": voice_n,
            "dl_count": dl_count,
            "match_signals": match_signals,
            "lobby_signals": lobby_signals,
            "game_signals": game_signals,
            "off_signals": off_signals,
            "majority_phase": majority_phase,
            "majority_n": majority_n,
            "phase": phase,
            "suffix": suffix,
            "reason": reason,
            "state_counts": dict(state_counts),
            "member_states": member_states,
        }

    def _should_write_state(self, channel_id: int, phase_result: Dict[str, Any], now: int) -> bool:
        """Nur schreiben, wenn sich der Zustand geändert hat oder das Re-Log-Intervall abgelaufen ist."""
        prev = self._last_state.get(channel_id)
        current_key = (phase_result.get("phase"), phase_result.get("suffix"))
        if prev:
            prev_key = (prev.get("phase"), prev.get("suffix"))
            same = prev_key == current_key
            recent = (now - int(prev.get("ts", 0))) < LOG_RATE_SEC
            if same and recent:
                # Nichts getan – zu frisch, wir sparen uns DB/INFO-Log
                return False
        return True

    def _remember_state(self, channel_id: int, phase_result: Dict[str, Any], now: int) -> None:
        self._last_state[channel_id] = {
            "phase": phase_result.get("phase"),
            "suffix": phase_result.get("suffix"),
            "reason": phase_result.get("reason"),
            "ts": int(now),
        }

    def _format_debug_payload(
        self,
        channel: discord.VoiceChannel,
        phase_result: Dict[str, Any],
        *,
        will_write: bool,
    ) -> Optional[str]:
        state_counts = phase_result.get("state_counts", {})
        counts_line = (
            f"Match={state_counts.get(PHASE_MATCH, 0)} | "
            f"Lobby={state_counts.get(PHASE_LOBBY, 0)} | "
            f"Spiel={state_counts.get(PHASE_GAME, 0)} | "
            f"Off={state_counts.get(PHASE_OFF, 0)}"
        )

        lines = [
            f"Channel: {channel.name} ({channel.id})",
            (
                "Phase={phase} | Mehrheit={majority}:{count} | WillWrite={write}".format(
                    phase=phase_result.get("phase"),
                    majority=phase_result.get("majority_phase"),
                    count=phase_result.get("majority_n"),
                    write="ja" if will_write else "nein",
                )
            ),
            f"Suffix={phase_result.get('suffix') or '-'}",
            (
                "Voice={voice} | Deadlock={dl}".format(
                    voice=phase_result.get("voice_n"),
                    dl=phase_result.get("dl_count"),
                )
            ),
            f"Counts: {counts_line}",
            f"Reason: {phase_result.get('reason')}",
            "Mitglieder:",
        ]

        def _json_preview(data: Any) -> Optional[str]:
            if not data:
                return None
            try:
                text = json.dumps(data, ensure_ascii=False, sort_keys=True)
            except (TypeError, ValueError):
                text = str(data)
            if len(text) > 500:
                text = f"{text[:497]}…"
            return text

        member_lines: List[str] = []
        for member in phase_result.get("member_states", []):
            steam_ids = ", ".join(member.get("steam_ids") or []) or "-"
            flags: List[str] = []
            if member.get("is_match"):
                flags.append("match")
            if member.get("is_lobby"):
                flags.append("lobby")
            if member.get("is_deadlock"):
                flags.append("deadlock")
            flag_text = ",".join(flags) if flags else "-"
            member_lines.append(
                (
                    "- {name} ({mid}): {status} | steam={steam} | flags={flags} | hint={hint}".format(
                        name=member.get("name"),
                        mid=member.get("id"),
                        status=member.get("status"),
                        steam=steam_ids,
                        flags=flag_text,
                        hint=member.get("phase_hint") or "-",
                    )
                )
            )
            presence_preview = _json_preview(member.get("presence_raw"))
            if presence_preview:
                member_lines.append(f"    rp={presence_preview}")
            summary_preview = _json_preview(member.get("summary_raw"))
            if summary_preview:
                member_lines.append(f"    summary={summary_preview}")
            friend_preview = _json_preview(member.get("friend_snapshot_raw"))
            if friend_preview:
                member_lines.append(f"    friend={friend_preview}")

        max_members = 15
        if len(member_lines) > max_members:
            extra = len(member_lines) - max_members
            member_lines = member_lines[:max_members]
            member_lines.append(f"… ({extra} weitere Mitglieder)")

        lines.extend(member_lines)
        content = "\n".join(lines)
        if len(content) > 1900:
            content = f"{content[:1897]}…"
        return content

    @staticmethod
    def _safe_json_value(value: Any) -> Any:
        if value is None or isinstance(value, (str, int, float, bool)):
            return value
        if isinstance(value, dict):
            return {
                str(k): LiveMatchMaster._safe_json_value(v)
                for k, v in value.items()
            }
        if isinstance(value, (list, tuple, set)):
            return [LiveMatchMaster._safe_json_value(v) for v in value]
        try:
            return str(value)
        except Exception:  # pragma: no cover - defensive
            return repr(value)

    def _serialize_presence_info(self, info: SteamPresenceInfo) -> Dict[str, Any]:
        return {
            "steam_id": info.steam_id,
            "updated_at": info.updated_at,
            "display": info.display,
            "status": info.status,
            "status_text": info.status_text,
            "player_group": info.player_group,
            "player_group_size": info.player_group_size,
            "connect": info.connect,
            "mode": info.mode,
            "map_name": info.map_name,
            "party_size": info.party_size,
            "phase_hint": info.phase_hint,
            "is_match": info.is_match,
            "is_lobby": info.is_lobby,
            "is_deadlock": info.is_deadlock,
            "raw": self._safe_json_value(info.raw),
            "summary_raw": self._safe_json_value(info.summary_raw),
            "friend_snapshot_raw": self._safe_json_value(info.friend_snapshot_raw),
        }

    async def _send_debug_report(
        self,
        channel: discord.VoiceChannel,
        phase_result: Dict[str, Any],
        *,
        will_write: bool,
    ) -> None:
        debug_channel = self.bot.get_channel(DEBUG_CHANNEL_ID)
        if not isinstance(debug_channel, discord.TextChannel):
            return

        payload = self._format_debug_payload(channel, phase_result, will_write=will_write)
        if not payload:
            return

        last_payload = self._last_debug_payload.get(channel.id)
        if last_payload == payload:
            return

        try:
            await debug_channel.send(payload)
            self._last_debug_payload[channel.id] = payload
        except discord.HTTPException as exc:  # pragma: no cover - defensive
            log.debug("Debug-Ausgabe fehlgeschlagen für %s: %s", channel.id, exc)

    async def _send_presence_snapshot(self, now: int) -> None:
        debug_channel = self.bot.get_channel(DEBUG_CHANNEL_ID)
        if not isinstance(debug_channel, discord.TextChannel):
            return
        snapshot_items = {
            steam_id: self._serialize_presence_info(info)
            for steam_id, info in sorted(self._presence_cache.items())
        }
        try:
            payload = json.dumps(
                snapshot_items,
                ensure_ascii=False,
                indent=2,
                sort_keys=True,
            )
        except (TypeError, ValueError) as exc:  # pragma: no cover - defensive
            log.warning("Snapshot Serialisierung fehlgeschlagen: %s", exc)
            return
        if not snapshot_items and self._last_presence_snapshot:
            self._last_presence_snapshot = None
        if payload == self._last_presence_snapshot:
            return
        data = payload.encode("utf-8")
        if len(data) > 7_500_000:
            log.warning(
                "Snapshot zu groß (%d Bytes) – Ausgabe übersprungen", len(data)
            )
            return
        file_name = f"steam_presence_{now}.json"
        try:
            await debug_channel.send(
                content=(
                    "Steam Friend Presence Snapshot ({count} Einträge) — {ts} UTC".format(
                        count=len(snapshot_items),
                        ts=time.strftime("%Y-%m-%d %H:%M:%S", time.gmtime(now)),
                    )
                ),
                file=discord.File(io.BytesIO(data), filename=file_name),
            )
            self._last_presence_snapshot = payload
        except discord.HTTPException as exc:  # pragma: no cover - defensive
            log.debug("Snapshot-Ausgabe fehlgeschlagen: %s", exc)

<<<<<<< HEAD
    # ----------------------------------------------------------------- legacy
    async def _fetch_player_summaries(
        self, steam_ids: Iterable[str]
    ) -> Dict[str, Dict[str, Any]]:
        """Compat wrapper for older call sites expecting a cog-local helper."""
        return await self._steam.fetch_player_summaries(steam_ids)

=======
>>>>>>> 480b3f54
    def _write_lane_state(
        self,
        channel_id: int,
        phase_result: Dict[str, Any],
        now: int,
    ) -> None:
        suffix = phase_result["suffix"]
        is_active = 1 if suffix else 0
        db.execute(
            """
            INSERT INTO live_lane_state(channel_id, is_active, last_update, suffix, reason)
            VALUES(?,?,?,?,?)
            ON CONFLICT(channel_id) DO UPDATE SET
              is_active=excluded.is_active,
              last_update=excluded.last_update,
              suffix=excluded.suffix,
              reason=excluded.reason
            """,
            (int(channel_id), int(is_active), int(now), suffix, phase_result["reason"]),
        )
        # INFO nur wenn wir wirklich schreiben
        log.info(
            "STATE_WRITE channel=%d phase=%s suffix=%s reason=%s",
            channel_id,
            phase_result["phase"],
            suffix or "",
            phase_result["reason"],
        )

    # ---------------------------------------------------------------- core loop
    async def _run_once(self) -> None:
        channels = self._collect_voice_channels()
        now = int(time.time())

        # Vorab alle relevanten Voice-Mitglieder einsammeln (ohne Bots)
        members_per_channel: Dict[int, List[discord.Member]] = {}
        all_members: List[discord.Member] = []
        for channel in channels:
            members = [m for m in channel.members if not m.bot]
            members_per_channel[channel.id] = members
            all_members.extend(members)

        # Steam-Links nur für tatsächlich anwesende User laden
        self._links_cache = self._steam.load_links(member.id for member in all_members)
        all_steam_ids = [sid for ids in self._links_cache.values() for sid in ids]
        # Rich Presence nur laden, wenn überhaupt Links da sind
        if all_steam_ids:
            self._presence_cache = self._steam.load_presence_map(
                all_steam_ids,
                now,
                freshness_sec=PRESENCE_FRESH_SEC,
            )
        else:
            self._presence_cache = {}

        summary_ids: List[str] = []
        for sid in all_steam_ids:
            info = self._presence_cache.get(str(sid)) if sid else None
            if not info or not info.is_deadlock or not info.display:
                summary_ids.append(str(sid))

        if summary_ids:
            summaries = await self._steam.fetch_player_summaries(summary_ids)
            self._steam.merge_with_summaries(self._presence_cache, summaries, now=now)

        friend_snapshots = self._steam.load_friend_snapshots(all_steam_ids)
        self._friend_snapshot_cache = friend_snapshots
        self._steam.attach_friend_snapshots(self._presence_cache, friend_snapshots)

        await self._send_presence_snapshot(now)
<<<<<<< HEAD
=======

        summary_ids: List[str] = []
        for sid in all_steam_ids:
            info = self._presence_cache.get(str(sid)) if sid else None
            if not info or not info.is_deadlock or not info.display:
                summary_ids.append(str(sid))

        if summary_ids:
            summaries = await self._fetch_player_summaries(summary_ids)
            for steam_id, payload in summaries.items():
                summary_info = self._build_presence_from_summary(payload, now)
                if not summary_info:
                    continue
                existing = self._presence_cache.get(steam_id)
                if existing:
                    merged_entry = self._merge_presence_entries(
                        self._presence_info_to_entry(existing),
                        self._presence_info_to_entry(summary_info),
                    )
                    self._presence_cache[steam_id] = self._build_presence_info(merged_entry)
                else:
                    self._presence_cache[steam_id] = summary_info

        await self._send_presence_snapshot(now)
>>>>>>> 480b3f54

        for channel in channels:
            members = members_per_channel.get(channel.id, [])

            # Guard 1: Keine Voice-Mitglieder -> komplett skip (kein Log/Write)
            if not members:
                log.debug("skip channel=%s: no voice members", channel.id)
                continue

            # Guard 2: Keiner im Channel ist verknüpft -> skip
            linked_members = [m for m in members if self._links_cache.get(m.id)]
            if not linked_members:
                log.debug("skip channel=%s: no linked steam accounts", channel.id)
                continue

            # Phase bestimmen (nutzt intern Presence aus dem Cache)
            phase_result = self._determine_phase(members)

            # Log der Entscheidung: nur INFO, wenn aktiv oder sich was ändert
            will_write = self._should_write_state(channel.id, phase_result, now)
            if phase_result["phase"] == PHASE_OFF and not will_write:
                log.debug(
                    "PHASE_DECISION (no-change) channel_members=%d dl_count=%d match=%d lobby=%d game=%d off=%d majority_phase=%s majority_n=%d phase=%s",
                    phase_result["voice_n"],
                    phase_result["dl_count"],
                    phase_result["match_signals"],
                    phase_result["lobby_signals"],
                    phase_result["game_signals"],
                    phase_result["off_signals"],
                    phase_result["majority_phase"],
                    phase_result["majority_n"],
                    phase_result["phase"],
                )
            else:
                log.info(
                    "PHASE_DECISION channel_members=%d dl_count=%d match=%d lobby=%d game=%d off=%d majority_phase=%s majority_n=%d phase=%s",
                    phase_result["voice_n"],
                    phase_result["dl_count"],
                    phase_result["match_signals"],
                    phase_result["lobby_signals"],
                    phase_result["game_signals"],
                    phase_result["off_signals"],
                    phase_result["majority_phase"],
                    phase_result["majority_n"],
                    phase_result["phase"],
                )

            await self._send_debug_report(channel, phase_result, will_write=will_write)

            # Nur schreiben, wenn nötig (Change / Re-Log Intervall)
            if will_write:
                self._write_lane_state(channel.id, phase_result, now)
                self._remember_state(channel.id, phase_result, now)

async def setup(bot: commands.Bot):
    await bot.add_cog(LiveMatchMaster(bot))<|MERGE_RESOLUTION|>--- conflicted
+++ resolved
@@ -5,11 +5,7 @@
 import os
 import time
 from collections import Counter
-<<<<<<< HEAD
 from typing import Any, Dict, Iterable, List, Optional
-=======
-from typing import Any, Dict, List, Optional
->>>>>>> 480b3f54
 
 import aiohttp
 import discord
@@ -469,7 +465,6 @@
         except discord.HTTPException as exc:  # pragma: no cover - defensive
             log.debug("Snapshot-Ausgabe fehlgeschlagen: %s", exc)
 
-<<<<<<< HEAD
     # ----------------------------------------------------------------- legacy
     async def _fetch_player_summaries(
         self, steam_ids: Iterable[str]
@@ -477,8 +472,6 @@
         """Compat wrapper for older call sites expecting a cog-local helper."""
         return await self._steam.fetch_player_summaries(steam_ids)
 
-=======
->>>>>>> 480b3f54
     def _write_lane_state(
         self,
         channel_id: int,
@@ -549,33 +542,6 @@
         self._steam.attach_friend_snapshots(self._presence_cache, friend_snapshots)
 
         await self._send_presence_snapshot(now)
-<<<<<<< HEAD
-=======
-
-        summary_ids: List[str] = []
-        for sid in all_steam_ids:
-            info = self._presence_cache.get(str(sid)) if sid else None
-            if not info or not info.is_deadlock or not info.display:
-                summary_ids.append(str(sid))
-
-        if summary_ids:
-            summaries = await self._fetch_player_summaries(summary_ids)
-            for steam_id, payload in summaries.items():
-                summary_info = self._build_presence_from_summary(payload, now)
-                if not summary_info:
-                    continue
-                existing = self._presence_cache.get(steam_id)
-                if existing:
-                    merged_entry = self._merge_presence_entries(
-                        self._presence_info_to_entry(existing),
-                        self._presence_info_to_entry(summary_info),
-                    )
-                    self._presence_cache[steam_id] = self._build_presence_info(merged_entry)
-                else:
-                    self._presence_cache[steam_id] = summary_info
-
-        await self._send_presence_snapshot(now)
->>>>>>> 480b3f54
 
         for channel in channels:
             members = members_per_channel.get(channel.id, [])
