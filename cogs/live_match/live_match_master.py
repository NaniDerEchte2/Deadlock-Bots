--- conflicted
+++ resolved
@@ -41,32 +41,6 @@
 
 STEAM_API_KEY = os.getenv("STEAM_API_KEY", "").strip()
 DEADLOCK_APP_ID = os.getenv("DEADLOCK_APP_ID", "1422450").strip()
-<<<<<<< HEAD
-=======
-
-_MATCH_TERMS = (
-    "#deadlock_status_inmatch",
-    "in match",
-    "match",
-    "playing match",
-)
-_LOBBY_TERMS = (
-    "lobby",
-    "queue",
-    "warteschlange",
-    "search",
-    "searching",
-    "suche",
-)
-_GAME_TERMS = (
-    "#deadlock_status_ingame",
-    "ingame",
-    "im spiel",
-    "playing",
-    "spiel",
-    "game",
-)
->>>>>>> 7196b608
 
 
 def _fmt_suffix(majority_n: int, voice_n: int, label: str, dl_count: int) -> str:
@@ -77,32 +51,6 @@
     if dl_count:
         suffix = f"{suffix} ({dl_count} DL)"
     return suffix.strip()
-<<<<<<< HEAD
-=======
-
-
-@dataclass
-class PresenceInfo:
-    steam_id: str
-    updated_at: int
-    display: Optional[str]
-    status: Optional[str]
-    status_text: Optional[str]
-    player_group: Optional[str]
-    player_group_size: Optional[int]
-    connect: Optional[str]
-    mode: Optional[str]
-    map_name: Optional[str]
-    party_size: Optional[int]
-    raw: Dict[str, Any]
-    summary_raw: Optional[Dict[str, Any]]
-    phase_hint: Optional[str]
-    is_match: bool
-    is_lobby: bool
-    is_deadlock: bool
-
-
->>>>>>> 7196b608
 def _ensure_schema() -> None:
     db.execute(
         """
@@ -180,349 +128,7 @@
                     channels[voice.id] = voice
         return list(channels.values())
 
-<<<<<<< HEAD
     def get_presence_for_discord_user(self, discord_id: int) -> Optional[SteamPresenceInfo]:
-=======
-    def _load_links(self, user_ids: Iterable[int]) -> Dict[int, List[str]]:
-        ids = list({int(uid) for uid in user_ids})
-        if not ids:
-            return {}
-        placeholders = ",".join("?" for _ in ids)
-        rows = db.query_all(
-            f"SELECT user_id, steam_id FROM steam_links WHERE user_id IN ({placeholders})",
-            tuple(ids),
-        )
-        mapping: Dict[int, List[str]] = defaultdict(list)
-        for row in rows:
-            try:
-                user_id = int(row["user_id"] if isinstance(row, dict) else row[0])
-                steam_id = str(row["steam_id"] if isinstance(row, dict) else row[1])
-            except Exception:
-                continue
-            if steam_id:
-                mapping[user_id].append(steam_id)
-        return dict(mapping)
-
-    def _load_presence_map(self, steam_ids: Iterable[str], now: int) -> Dict[str, PresenceInfo]:
-        ids = sorted({str(sid) for sid in steam_ids if sid})
-        if not ids:
-            return {}
-        placeholders = ",".join("?" for _ in ids)
-        min_ts = max(0, int(now) - PRESENCE_FRESH_SEC)
-        rows = db.query_all(
-            f"""
-            SELECT steam_id, app_id, status, status_text, display, player_group,
-                   player_group_size, connect, mode, map, party_size, raw_json,
-                   updated_at, last_update
-            FROM steam_rich_presence
-            WHERE steam_id IN ({placeholders})
-              AND COALESCE(updated_at, last_update, 0) >= ?
-            """,
-            (*ids, int(min_ts)),
-        )
-        presence: Dict[str, PresenceInfo] = {}
-        for row in rows:
-            raw_json = row["raw_json"] if isinstance(row, dict) else row[11]
-            try:
-                raw = {} if raw_json in (None, "") else dict(json.loads(raw_json))
-            except Exception:
-                raw = {}
-            steam_id = str(row["steam_id"] if isinstance(row, dict) else row[0])
-            try:
-                updated_at = int(
-                    (row["updated_at"] if isinstance(row, dict) else row[12])
-                    or (row["last_update"] if isinstance(row, dict) else row[13])
-                    or 0
-                )
-            except Exception:
-                updated_at = 0
-            status = row["status"] if isinstance(row, dict) else row[2]
-            status_text = row["status_text"] if isinstance(row, dict) else row[3]
-            display = row["display"] if isinstance(row, dict) else row[4]
-            player_group = row["player_group"] if isinstance(row, dict) else row[5]
-            player_group_size = row["player_group_size"] if isinstance(row, dict) else row[6]
-            connect = row["connect"] if isinstance(row, dict) else row[7]
-            mode = row["mode"] if isinstance(row, dict) else row[8]
-            map_name = row["map"] if isinstance(row, dict) else row[9]
-            party_size = row["party_size"] if isinstance(row, dict) else row[10]
-
-            info_dict = {
-                "steam_id": steam_id,
-                "updated_at": updated_at,
-                "status": status,
-                "status_text": status_text,
-                "display": display,
-                "player_group": player_group,
-                "player_group_size": player_group_size,
-                "connect": connect,
-                "mode": mode,
-                "map_name": map_name,
-                "party_size": party_size,
-                "raw": raw,
-            }
-            presence[steam_id] = self._build_presence_info(info_dict)
-        return presence
-
-    async def _fetch_player_summaries(self, steam_ids: Iterable[str]) -> Dict[str, Dict[str, Any]]:
-        if not STEAM_API_KEY:
-            return {}
-        ids = [sid for sid in {str(s) for s in steam_ids if s}]
-        if not ids:
-            return {}
-        summaries: Dict[str, Dict[str, Any]] = {}
-        timeout = aiohttp.ClientTimeout(total=15)
-        async with aiohttp.ClientSession(timeout=timeout) as session:
-            for i in range(0, len(ids), 100):
-                chunk = ids[i : i + 100]
-                params = {"key": STEAM_API_KEY, "steamids": ",".join(chunk)}
-                try:
-                    async with session.get(
-                        "https://api.steampowered.com/ISteamUser/GetPlayerSummaries/v0002/",
-                        params=params,
-                    ) as resp:
-                        if resp.status != 200:
-                            log.debug(
-                                "Steam summaries HTTP %s (chunk=%d)",
-                                resp.status,
-                                len(chunk),
-                            )
-                            continue
-                        data = await resp.json()
-                except (aiohttp.ClientError, asyncio.TimeoutError) as exc:
-                    log.warning("Steam summaries fehlgeschlagen: %s", exc)
-                    continue
-                except Exception as exc:  # pragma: no cover - defensive
-                    log.warning("Steam summaries unerwartet: %s", exc)
-                    continue
-                for player in data.get("response", {}).get("players", []):
-                    sid = str(player.get("steamid") or "").strip()
-                    if sid:
-                        summaries[sid] = player
-        return summaries
-
-    def _build_presence_from_summary(
-        self, summary: Dict[str, Any], now: int
-    ) -> Optional[PresenceInfo]:
-        steam_id = str(summary.get("steamid") or "").strip()
-        if not steam_id:
-            return None
-        game_id = str(summary.get("gameid") or "").strip()
-        if not game_id or (DEADLOCK_APP_ID and game_id != DEADLOCK_APP_ID):
-            return None
-        display = summary.get("gameextrainfo") or summary.get("rich_presence")
-        lobby_id = str(summary.get("lobbysteamid") or "").strip()
-        server_id = str(summary.get("gameserversteamid") or "").strip()
-
-        entry = {
-            "steam_id": steam_id,
-            "updated_at": int(now),
-            "status": summary.get("personastate"),
-            "status_text": summary.get("personaname"),
-            "display": display,
-            "player_group": lobby_id or None,
-            "player_group_size": 1 if lobby_id else None,
-            "connect": server_id or None,
-            "mode": None,
-            "map_name": None,
-            "party_size": None,
-            "raw": {
-                "steam_display": display,
-                "status": summary.get("personastate"),
-                "gameid": game_id,
-                "lobbysteamid": lobby_id or None,
-                "gameserversteamid": server_id or None,
-            },
-            "summary_raw": dict(summary),
-        }
-        return self._build_presence_info(entry)
-
-    @staticmethod
-    def _presence_info_to_entry(info: PresenceInfo) -> Dict[str, Any]:
-        return {
-            "steam_id": info.steam_id,
-            "updated_at": info.updated_at,
-            "status": info.status,
-            "status_text": info.status_text,
-            "display": info.display,
-            "player_group": info.player_group,
-            "player_group_size": info.player_group_size,
-            "connect": info.connect,
-            "mode": info.mode,
-            "map_name": info.map_name,
-            "party_size": info.party_size,
-            "raw": dict(info.raw),
-            "summary_raw": dict(info.summary_raw) if isinstance(info.summary_raw, dict) else info.summary_raw,
-        }
-
-    def _merge_presence_entries(
-        self, primary: Dict[str, Any], secondary: Dict[str, Any]
-    ) -> Dict[str, Any]:
-        merged = dict(primary)
-        merged_raw = dict(primary.get("raw") or {})
-        primary_summary = primary.get("summary_raw")
-        if isinstance(primary_summary, dict):
-            merged_summary: Optional[Dict[str, Any]] = dict(primary_summary)
-        else:
-            merged_summary = primary_summary if primary_summary is not None else None
-        for key, value in (secondary.get("raw") or {}).items():
-            if value is not None:
-                merged_raw[key] = value
-        merged["raw"] = merged_raw
-
-        merged["updated_at"] = max(
-            int(primary.get("updated_at") or 0), int(secondary.get("updated_at") or 0)
-        )
-
-        for key in (
-            "status",
-            "status_text",
-            "display",
-            "player_group",
-            "player_group_size",
-            "connect",
-            "mode",
-            "map_name",
-            "party_size",
-        ):
-            current = merged.get(key)
-            new_value = secondary.get(key)
-            if (current is None or current == "" or current == 0) and new_value not in (
-                None,
-                "",
-            ):
-                merged[key] = new_value
-        secondary_summary = secondary.get("summary_raw")
-        if isinstance(secondary_summary, dict):
-            merged_summary = dict(secondary_summary)
-        elif secondary_summary is not None:
-            merged_summary = secondary_summary
-        if merged_summary is not None:
-            merged["summary_raw"] = merged_summary
-        return merged
-
-    def _build_presence_info(self, entry: Dict[str, Any]) -> PresenceInfo:
-        steam_id = str(entry.get("steam_id") or "")
-        updated_at = int(entry.get("updated_at") or 0)
-        status = entry.get("status")
-        status_text = entry.get("status_text")
-        display = entry.get("display")
-        player_group = entry.get("player_group") or entry.get("raw", {}).get("steam_player_group")
-        raw_group_size = entry.get("player_group_size") or entry.get("raw", {}).get("steam_player_group_size")
-        try:
-            player_group_size = int(raw_group_size) if raw_group_size is not None else None
-        except (TypeError, ValueError):
-            player_group_size = None
-        connect = entry.get("connect") or entry.get("raw", {}).get("connect")
-        mode = entry.get("mode") or entry.get("raw", {}).get("mode")
-        map_name = entry.get("map_name") or entry.get("raw", {}).get("map")
-        raw_party_size = entry.get("party_size") or entry.get("raw", {}).get("party_size")
-        try:
-            party_size = int(raw_party_size) if raw_party_size is not None else None
-        except (TypeError, ValueError):
-            party_size = None
-        raw = entry.get("raw") if isinstance(entry.get("raw"), dict) else {}
-        summary_payload = entry.get("summary_raw")
-        if isinstance(summary_payload, str):
-            try:
-                summary_raw: Optional[Dict[str, Any]] = json.loads(summary_payload)
-            except json.JSONDecodeError:
-                summary_raw = None
-        elif isinstance(summary_payload, dict):
-            summary_raw = dict(summary_payload)
-        else:
-            summary_raw = None
-
-        phase_hint = self._presence_phase_hint(
-            {
-                "status": status,
-                "status_text": status_text,
-                "display": display,
-                "player_group": player_group,
-                "player_group_size": player_group_size,
-                "connect": connect,
-                "raw": raw,
-            }
-        )
-        is_match = phase_hint == PHASE_MATCH
-        is_lobby = phase_hint == PHASE_LOBBY
-        is_deadlock = self._presence_in_deadlock(
-            {
-                "status": status,
-                "status_text": status_text,
-                "display": display,
-                "raw": raw,
-            }
-        )
-
-        return PresenceInfo(
-            steam_id=steam_id,
-            updated_at=updated_at,
-            display=display,
-            status=status,
-            status_text=status_text,
-            player_group=str(player_group) if player_group else None,
-            player_group_size=player_group_size,
-            connect=connect,
-            mode=mode,
-            map_name=map_name,
-            party_size=party_size,
-            raw=raw,
-            summary_raw=summary_raw,
-            phase_hint=phase_hint,
-            is_match=is_match,
-            is_lobby=is_lobby,
-            is_deadlock=is_deadlock,
-        )
-
-    def _presence_phase_hint(self, data: Dict[str, Any]) -> Optional[str]:
-        connect = data.get("connect") or data.get("raw", {}).get("connect")
-        if isinstance(connect, str) and connect:
-            return PHASE_MATCH
-
-        group = data.get("player_group")
-        group_size = data.get("player_group_size")
-        try:
-            group_size_int = int(group_size) if group_size is not None else 0
-        except (TypeError, ValueError):
-            group_size_int = 0
-        if group:
-            if group_size is None or group_size_int:
-                return PHASE_LOBBY
-
-        texts: List[str] = []
-        for key in ("status", "status_text", "display"):
-            val = data.get(key)
-            if val:
-                texts.append(str(val))
-        raw = data.get("raw") or {}
-        for key in ("status", "steam_display", "display", "rich_presence"):
-            val = raw.get(key)
-            if val:
-                texts.append(str(val))
-        blob = " ".join(texts).lower()
-
-        if any(term in blob for term in _MATCH_TERMS):
-            return PHASE_MATCH
-        if any(term in blob for term in _LOBBY_TERMS):
-            return PHASE_LOBBY
-        if any(term in blob for term in _GAME_TERMS):
-            return PHASE_GAME
-        return None
-
-    def _presence_in_deadlock(self, data: Dict[str, Any]) -> bool:
-        raw = data.get("raw") or {}
-        texts = [
-            str(data.get("status") or ""),
-            str(data.get("status_text") or ""),
-            str(data.get("display") or ""),
-            str(raw.get("steam_display") or ""),
-            str(raw.get("status") or ""),
-        ]
-        blob = " ".join(t for t in texts if t).lower()
-        return "deadlock" in blob
-
-    def get_presence_for_discord_user(self, discord_id: int) -> Optional[PresenceInfo]:
->>>>>>> 7196b608
         steam_ids = self._links_cache.get(int(discord_id))
         if not steam_ids:
             return None
@@ -544,15 +150,12 @@
         for member in voice_members:
             presence = self.get_presence_for_discord_user(member.id)
             links = self._links_cache.get(member.id, [])
-<<<<<<< HEAD
             friend_snapshot: Optional[Dict[str, Any]] = None
             for sid in links:
                 snapshot = self._friend_snapshot_cache.get(str(sid))
                 if snapshot:
                     friend_snapshot = snapshot
                     break
-=======
->>>>>>> 7196b608
             state: Optional[str] = None
             if presence:
                 state = PHASE_OFF
@@ -585,7 +188,6 @@
                         if presence and isinstance(presence.summary_raw, dict)
                         else (presence.summary_raw if presence else None)
                     ),
-<<<<<<< HEAD
                     "friend_snapshot_raw": (
                         dict(presence.friend_snapshot_raw)
                         if presence and isinstance(presence.friend_snapshot_raw, dict)
@@ -595,8 +197,6 @@
                             else friend_snapshot
                         )
                     ),
-=======
->>>>>>> 7196b608
                 }
             )
 
@@ -743,12 +343,9 @@
             summary_preview = _json_preview(member.get("summary_raw"))
             if summary_preview:
                 member_lines.append(f"    summary={summary_preview}")
-<<<<<<< HEAD
             friend_preview = _json_preview(member.get("friend_snapshot_raw"))
             if friend_preview:
                 member_lines.append(f"    friend={friend_preview}")
-=======
->>>>>>> 7196b608
 
         max_members = 15
         if len(member_lines) > max_members:
@@ -778,11 +375,7 @@
         except Exception:  # pragma: no cover - defensive
             return repr(value)
 
-<<<<<<< HEAD
     def _serialize_presence_info(self, info: SteamPresenceInfo) -> Dict[str, Any]:
-=======
-    def _serialize_presence_info(self, info: PresenceInfo) -> Dict[str, Any]:
->>>>>>> 7196b608
         return {
             "steam_id": info.steam_id,
             "updated_at": info.updated_at,
@@ -801,10 +394,7 @@
             "is_deadlock": info.is_deadlock,
             "raw": self._safe_json_value(info.raw),
             "summary_raw": self._safe_json_value(info.summary_raw),
-<<<<<<< HEAD
             "friend_snapshot_raw": self._safe_json_value(info.friend_snapshot_raw),
-=======
->>>>>>> 7196b608
         }
 
     async def _send_debug_report(
