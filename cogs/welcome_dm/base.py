# cogs/welcome_dm/base.py
import discord
import logging
from datetime import datetime
from typing import Optional

logger = logging.getLogger(__name__)

# ---------- IDs (prüfen/anpassen) ----------
MAIN_GUILD_ID                   = 1289721245281292288  # Haupt-Guild (für Member/Rollen in DMs)
<<<<<<< HEAD
ONBOARD_COMPLETE_ROLE_ID        = 1304216250649415771  # Rolle nach Regelbestätigung
# Rolle(n), die den Test-Welcome-Befehl ausführen dürfen (neben Server-Admins)
WELCOME_DM_TEST_ROLE_IDS: tuple[int, ...] = (
    1304169657124782100,  # Staff Team
    1337518124647579661,  # Staff Leads
)
=======
ONBOARD_COMPLETE_ROLE_ID        = 1433634189651214527  # Rolle nach Regelbestätigung
>>>>>>> a4cac378
THANK_YOU_DELETE_AFTER_SECONDS  = 300  # 5 Minuten
# -------------------------------------------

# Mindest-Lesezeit für alle "Weiter"- und "Ne danke"-Aktionen
MIN_NEXT_SECONDS = 2

# Status-Optionen (Frage 1)
STATUS_NEED_BETA   = "need_beta"
STATUS_PLAYING     = "already_playing"
STATUS_RETURNING   = "returning"
STATUS_NEW_PLAYER  = "new_player"

# Beta-Invite Infos
BETA_INVITE_CHANNEL_URL = "https://discord.com/channels/1289721245281292288/1428745737323155679"
BETA_INVITE_SUPPORT_CONTACT = "@earlysalty"

def build_step_embed(title: str, desc: str, step: Optional[int], total: int, color: int = 0x5865F2) -> discord.Embed:
    emb = discord.Embed(title=title, description=desc, color=color, timestamp=datetime.now())
    footer = (
        "Einführung • Deutsche Deadlock Community"
        if step is None
        else f"Schritt {step} von {total} • Deutsche Deadlock Community"
    )
    emb.set_footer(text=footer)
    return emb

def _is_dm_channel(ch: Optional[discord.abc.Messageable]) -> bool:
    return isinstance(ch, (discord.DMChannel, discord.GroupChannel))

def _is_thread(ch: Optional[discord.abc.Messageable]) -> bool:
    return isinstance(ch, discord.Thread)

class StepView(discord.ui.View):
    """Basis-View mit Persistenz + Mindestwartezeit. Funktioniert in DM und Threads."""
    def __init__(self):
        super().__init__(timeout=None)
        self.proceed: bool = False
        self.created_at: datetime = datetime.now()
        self.bound_message: Optional[discord.Message] = None

    @staticmethod
    def _get_guild_and_member(inter: discord.Interaction) -> tuple[Optional[discord.Guild], Optional[discord.Member]]:
        # Primär über MAIN_GUILD_ID (robust, falls die Interaction z. B. in einem Thread stattfindet)
        guild = inter.client.get_guild(MAIN_GUILD_ID)  # type: ignore
        if guild is None:
            # Fallback: benutze die Guild aus der Interaction, wenn vorhanden
            guild = getattr(inter, "guild", None)
        if guild is None:
            return None, None
        m = guild.get_member(inter.user.id)
        return guild, m

    async def _enforce_min_wait(self, interaction: discord.Interaction, *, custom_txt: Optional[str] = None) -> bool:
        elapsed = (datetime.now() - self.created_at).total_seconds()
        remain = int(MIN_NEXT_SECONDS - elapsed)
        if remain > 0:
            txt = custom_txt or "⏳ Kurzer Moment… bitte noch kurz lesen. Du schaffst das. 💙"
            try:
                if not interaction.response.is_done():
                    await interaction.response.send_message(txt, ephemeral=True)
                else:
                    await interaction.followup.send(txt, ephemeral=True)
            except Exception:
                logger.debug(
                    "Min-wait Hinweis konnte nicht gesendet werden (user=%s).",
                    getattr(getattr(interaction, "user", None), "id", "?"),
                    exc_info=True,
                )
            return False
        return True

    def force_finish(self):
        self.proceed = True
        self.stop()

    async def _finish(self, interaction: discord.Interaction):
        """Buttons deaktivieren; in DMs löschen wir die Nachricht, in Threads/Guild-Chats bleibt sie bestehen."""
        # 1) Buttons disablen
        for child in self.children:
            child.disabled = True
        try:
            if not interaction.response.is_done():
                await interaction.response.edit_message(view=self)
            else:
                await interaction.message.edit(view=self)
        except Exception:
            logger.debug("Konnte View beim Abschluss nicht aktualisieren.", exc_info=True)

        # 2) Nur in DMs löschen (in Threads soll die Historie sichtbar bleiben)
        ch = interaction.channel
        if _is_dm_channel(ch):
            try:
                await interaction.message.delete()
            except Exception:
                logger.debug("Konnte Abschluss-Nachricht nicht löschen.", exc_info=True)

        self.force_finish()<|MERGE_RESOLUTION|>--- conflicted
+++ resolved
@@ -8,16 +8,12 @@
 
 # ---------- IDs (prüfen/anpassen) ----------
 MAIN_GUILD_ID                   = 1289721245281292288  # Haupt-Guild (für Member/Rollen in DMs)
-<<<<<<< HEAD
 ONBOARD_COMPLETE_ROLE_ID        = 1304216250649415771  # Rolle nach Regelbestätigung
 # Rolle(n), die den Test-Welcome-Befehl ausführen dürfen (neben Server-Admins)
 WELCOME_DM_TEST_ROLE_IDS: tuple[int, ...] = (
     1304169657124782100,  # Staff Team
     1337518124647579661,  # Staff Leads
 )
-=======
-ONBOARD_COMPLETE_ROLE_ID        = 1433634189651214527  # Rolle nach Regelbestätigung
->>>>>>> a4cac378
 THANK_YOU_DELETE_AFTER_SECONDS  = 300  # 5 Minuten
 # -------------------------------------------
 
