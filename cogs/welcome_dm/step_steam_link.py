from __future__ import annotations

import logging
import os
from textwrap import dedent
from typing import Optional, Tuple
from urllib.parse import urlparse, urlunparse

import discord

from cogs.steam import respond_with_schnelllink

__all__ = [
    "SteamLinkStepView",
    "SteamLinkView",          # Alias (Backcompat)
    "SteamLinkNudgeView",     # Alias (für rules_channel)
    "build_steam_intro_embed",
    "steam_link_dm_description",
    "steam_link_detailed_description",
]

# --- optionale Steam-Link-Integration (kann fehlen) ---
_LOGGER = logging.getLogger(__name__)
try:
    from cogs.steam import steam_link_oauth as _oauth  # type: ignore
except Exception:
    _oauth = None  # type: ignore[assignment]
    _LOGGER.info("Steam link OAuth module unavailable – link buttons will be disabled.")

if _oauth is not None and not hasattr(_oauth, "start_urls_for"):
    _LOGGER.warning(
        "cogs.steam.steam_link_oauth is missing 'start_urls_for'; disabling Steam link buttons.",
    )
    _oauth = None  # type: ignore[assignment]

_LINKS_ENABLED: bool = _oauth is not None

# --- ENV: Discord OAuth Deep-Link (in-App Dialog) ---
_DEEPLINK_EN = str(os.getenv("DISCORD_OAUTH_DEEPLINK", "0")).strip().lower() not in ("", "0", "false", "no")

def _prefer_discord_deeplink(browser_url: Optional[str]) -> Tuple[Optional[str], Optional[str]]:
    """
    Liefert (primary_url, browser_fallback). Wenn Deep-Link aktiv und erkennbar,
    wird 'discord://-/oauth2/authorize?...' als primary geliefert, sonst (url, None).
    """
    if not browser_url:
        return None, None
    try:
        u = urlparse(browser_url)
        hostname = (u.hostname or "").lower()
        path = u.path or ""
        # akzeptiere /oauth2/authorize sowohl mit/ohne /api
        if (
            u.scheme in {"http", "https"}
            and hostname
            and (hostname == "discord.com" or hostname.endswith(".discord.com"))
            and (path == "/oauth2/authorize" or path.startswith("/oauth2/authorize/"))
        ):
            if _DEEPLINK_EN:
                deeplink = urlunparse(("discord", "-/oauth2/authorize", "", "", u.query, ""))
                return deeplink, browser_url
    except Exception as exc:
        _LOGGER.debug("Konnte Deep-Link URL nicht parsen (%s): %s", browser_url, exc)
    return browser_url, None

_STEAM_LINK_DM_DESC = dedent(
    """
    **Verknüpfe deinen Steam Account**
    """
).strip()


_STEAM_LINK_DETAILED_DESC = dedent(
    """
    • Wozu ist das gut? Über den Steam-Bot kannst du Freundschaftsanfragen austauschen
      und Einladungen schneller koordinieren.


    **Ablauf & Optionen:**
    • **Via Discord bei Steam anmelden** – Offizieller Login über unser Portal (kein Passwort, wir lesen nur die **SteamID64**).
<<<<<<< HEAD
    • **Direkt bei Steam anmelden** – Öffnet Steam, damit du deinen Account bestätigst (wir speichern nur die **SteamID64**).
=======
>>>>>>> 6b18aa4a
    • **Schnell-Link anfordern** – Wir schicken dir einen persönlichen Freundschaftslink zum Steam-Bot.


    • Sobald du dich authentifizierst, kann dir unser Bot automatisch eine Freundschaftsanfrage schicken.


    **Hinweis:** Automatische Status-Anzeigen über Steam sind aktuell deaktiviert – die Verknüpfung ist freiwillig.
    """
).strip()


def steam_link_dm_description() -> str:
    return _STEAM_LINK_DM_DESC


def steam_link_detailed_description() -> str:
    return _STEAM_LINK_DETAILED_DESC


def build_steam_intro_embed() -> discord.Embed:
    """Intro/Erklärung für den Schritt mit allen verfügbaren Optionen."""
    em = discord.Embed(
        title="Empfehlung für besseres Erlebnis",
        description=steam_link_detailed_description(),
        colour=discord.Colour.blurple(),
    )
    em.set_footer(text="Kurzbefehle: /link, /link_steam, /addsteam")
    return em


class _LinkSheet(discord.ui.View):
<<<<<<< HEAD
    """Ephemere Mini-View mit den aktuellen Login-Optionen."""

    def __init__(self, *, discord_url: str, steam_url: str):
=======
    """Ephemere Mini-View mit dem aktuellen Discord-gestützten Login-Link."""

    def __init__(self, *, discord_url: str):
>>>>>>> 6b18aa4a
        super().__init__(timeout=120)
        self.add_item(
            discord.ui.Button(
                label="Via Discord bei Steam anmelden",
                style=discord.ButtonStyle.link,
                url=discord_url,
                emoji="🔗",
            )
        )
<<<<<<< HEAD
        self.add_item(
            discord.ui.Button(
                label="Direkt bei Steam anmelden",
                style=discord.ButtonStyle.link,
                url=steam_url,
                emoji="🎮",
            )
        )
=======
>>>>>>> 6b18aa4a


class SteamLinkStepView(discord.ui.View):
    """
    View für den Steam-Verknüpfungsschritt in der Welcome-DM.
    WICHTIG: Diese View enthält KEINE Link-Buttons.
             Die tatsächlichen URLs werden erst beim Klick als ephemere Link-View gesendet.
    Dadurch keine ablaufenden/alten OAuth-Links in persistenter View.
    """
    def __init__(
        self,
        *,
        on_next=None,                 # async def (interaction) -> None
        timeout: float | None = None, # persistent-fähig
        show_next: bool = True,
    ):
        super().__init__(timeout=timeout)
        self.on_next = on_next
        self.show_next = show_next
        self.proceed: bool = False

        if not _LINKS_ENABLED:
            for child in self.children:
                if isinstance(child, discord.ui.Button) and child.custom_id == "steam:discord":
                    child.disabled = True
                    child.label = "Verknüpfung deaktiviert"

    # --- Buttons (nur custom_id, keine URLs – dadurch persistent-fähig) ---

    @discord.ui.button(
        label="Via Discord bei Steam anmelden",
        style=discord.ButtonStyle.success,
        custom_id="steam:discord",
        row=0,
        emoji="🔗",
    )
    async def _start_discord(self, interaction: discord.Interaction, _button: discord.ui.Button):
        await self._present_link_sheet(interaction)

    async def _present_link_sheet(self, interaction: discord.Interaction) -> None:
        if not _LINKS_ENABLED or _oauth is None:
            message = (
                "ℹ️ Die automatische Steam-Verknüpfung ist derzeit deaktiviert. "
                "Nutze bitte die Schnell-Link-Option oder sende dem Bot direkt eine Anfrage."
            )
            if interaction.response.is_done():
                await interaction.followup.send(message, ephemeral=True)
            else:
                await interaction.response.send_message(message, ephemeral=True)
            return
        uid = interaction.user.id
        try:
            urls = _oauth.start_urls_for(uid)
        except Exception:
            urls = {}
        if not urls.get("discord_start"):
            if interaction.response.is_done():
                await interaction.followup.send(
                    "❌ Start-Link nicht konfiguriert. Bitte später erneut versuchen.",
                    ephemeral=True,
                )
            else:
                await interaction.response.send_message(
                    "❌ Start-Link nicht konfiguriert. Bitte später erneut versuchen.",
                    ephemeral=True,
                )
            return

        # Deep-Link bevorzugen (falls aktiviert) + Browser-Fallback anfügen
        primary, browser_fallback = _prefer_discord_deeplink(urls["discord_start"])
        discord_link = primary or urls["discord_start"]

<<<<<<< HEAD
        sheet = _LinkSheet(
            discord_url=discord_link,
            steam_url=urls["steam_openid_start"],
        )
=======
        sheet = _LinkSheet(discord_url=discord_link)
>>>>>>> 6b18aa4a

        msg = "🔐 Wähle den Link:"
        if browser_fallback and discord_link.startswith("discord://"):
            msg += f" _(Falls sich nichts öffnet: [Browser-Variante]({browser_fallback}))_"

        if interaction.response.is_done():
            await interaction.followup.send(msg, view=sheet, ephemeral=True)
        else:
            await interaction.response.send_message(msg, view=sheet, ephemeral=True)

    @discord.ui.button(
<<<<<<< HEAD
        label="Direkt bei Steam anmelden",
        style=discord.ButtonStyle.primary,
        custom_id="steam:openid",
        row=0,
        emoji="🎮",
    )
    async def _start_openid(self, interaction: discord.Interaction, _button: discord.ui.Button):
        await self._present_link_sheet(interaction)

    @discord.ui.button(
=======
>>>>>>> 6b18aa4a
        label="Schnelle Anfrage senden",
        style=discord.ButtonStyle.secondary,
        custom_id="steam:friendopts",
        row=1,
        emoji="🤝",
    )
    async def _show_friend_options(self, interaction: discord.Interaction, _button: discord.ui.Button):
        try:
            await respond_with_schnelllink(
                interaction,
                source="welcome_dm_friend_options",
                suppress_embeds=True,
            )
        except Exception:
            _LOGGER.debug("Schnell-Link Bereitstellung fehlgeschlagen", exc_info=True)

    @discord.ui.button(
        label="Weiter",
        style=discord.ButtonStyle.primary,
        custom_id="steam:next",
        row=1,
        emoji="⏭️",
    )
    async def _next(self, interaction: discord.Interaction, _button: discord.ui.Button):
        self.proceed = True
        self.stop()
        if callable(self.on_next):
            try:
                await self.on_next(interaction)
                return
            except Exception:
                pass


# --- Aliase für ältere Imports ---
SteamLinkView = SteamLinkStepView
SteamLinkNudgeView = SteamLinkStepView<|MERGE_RESOLUTION|>--- conflicted
+++ resolved
@@ -78,10 +78,7 @@
 
     **Ablauf & Optionen:**
     • **Via Discord bei Steam anmelden** – Offizieller Login über unser Portal (kein Passwort, wir lesen nur die **SteamID64**).
-<<<<<<< HEAD
     • **Direkt bei Steam anmelden** – Öffnet Steam, damit du deinen Account bestätigst (wir speichern nur die **SteamID64**).
-=======
->>>>>>> 6b18aa4a
     • **Schnell-Link anfordern** – Wir schicken dir einen persönlichen Freundschaftslink zum Steam-Bot.
 
 
@@ -113,15 +110,9 @@
 
 
 class _LinkSheet(discord.ui.View):
-<<<<<<< HEAD
     """Ephemere Mini-View mit den aktuellen Login-Optionen."""
 
     def __init__(self, *, discord_url: str, steam_url: str):
-=======
-    """Ephemere Mini-View mit dem aktuellen Discord-gestützten Login-Link."""
-
-    def __init__(self, *, discord_url: str):
->>>>>>> 6b18aa4a
         super().__init__(timeout=120)
         self.add_item(
             discord.ui.Button(
@@ -131,7 +122,6 @@
                 emoji="🔗",
             )
         )
-<<<<<<< HEAD
         self.add_item(
             discord.ui.Button(
                 label="Direkt bei Steam anmelden",
@@ -140,8 +130,6 @@
                 emoji="🎮",
             )
         )
-=======
->>>>>>> 6b18aa4a
 
 
 class SteamLinkStepView(discord.ui.View):
@@ -214,14 +202,10 @@
         primary, browser_fallback = _prefer_discord_deeplink(urls["discord_start"])
         discord_link = primary or urls["discord_start"]
 
-<<<<<<< HEAD
         sheet = _LinkSheet(
             discord_url=discord_link,
             steam_url=urls["steam_openid_start"],
         )
-=======
-        sheet = _LinkSheet(discord_url=discord_link)
->>>>>>> 6b18aa4a
 
         msg = "🔐 Wähle den Link:"
         if browser_fallback and discord_link.startswith("discord://"):
@@ -233,7 +217,6 @@
             await interaction.response.send_message(msg, view=sheet, ephemeral=True)
 
     @discord.ui.button(
-<<<<<<< HEAD
         label="Direkt bei Steam anmelden",
         style=discord.ButtonStyle.primary,
         custom_id="steam:openid",
@@ -244,8 +227,6 @@
         await self._present_link_sheet(interaction)
 
     @discord.ui.button(
-=======
->>>>>>> 6b18aa4a
         label="Schnelle Anfrage senden",
         style=discord.ButtonStyle.secondary,
         custom_id="steam:friendopts",
