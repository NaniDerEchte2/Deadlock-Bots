--- conflicted
+++ resolved
@@ -13,13 +13,7 @@
 from service import db as service_db
 
 from . import base as base_module
-<<<<<<< HEAD
 from .step_intro import IntroView  # Intro info/weiter Button (persistente Steuerung)
-=======
-from .step_intro import IntroView
-    # Intro info/weiter Button (nicht persistent registrieren)
-from .step_master_overview import MasterBotIntroView, ServerTourView
->>>>>>> 11c02ed8
 from .step_status import PlayerStatusView
 from .step_steam_link import SteamLinkStepView, steam_link_dm_description
 from .step_rules import RulesView
@@ -88,13 +82,8 @@
 
 
 class WelcomeDM(commands.Cog):
-<<<<<<< HEAD
     """Welcome-DM: Intro → Status → Steam → (optional Streamer) → Regeln.
        Re-registriert laufende Views nach Neustarts automatisch."""
-=======
-    """Welcome-Onboarding: Intro → Master-Bot → Server-Überblick → Status → Steam → (optional Streamer) → Regeln.
-       WICHTIG: keine persistente Registrierung der Step-Views (enthalten Link-Buttons)."""
->>>>>>> 11c02ed8
 
     def __init__(self, bot: commands.Bot):
         self.bot = bot
@@ -358,67 +347,14 @@
                     title="Willkommen 💙",
                     desc=intro_desc,
                     step=None,
-<<<<<<< HEAD
                     total=3,  # gezählte Steps: Status, Steam, Regeln
                     view=IntroView(allowed_user_id=member.id),
-=======
-                    total=total_steps,
-                    view=IntroView(),
->>>>>>> 11c02ed8
                     color=0x00AEEF,
                 ):
                     return False
 
-<<<<<<< HEAD
                 # 1/3 Status
                 status_view = PlayerStatusView(allowed_user_id=member.id)
-=======
-                master_intro_desc = (
-                    "🤖 **Ich bin der Master Bot.**\n"
-                    "Ich kümmere mich um diesen Server und halte dir den Rücken frei."
-                    " Schön, dass du hier bist!\n\n"
-                    "Wenn du Fragen hast, probiere gern `/serverfaq` aus oder schreib dem "
-                    "Moderatorenteam – wir schauen immer nach dir."
-                )
-                if not await self._send_step_embed_dm(
-                    member,
-                    title="Schritt 1/5 · Lerne den Master Bot kennen",
-                    desc=master_intro_desc,
-                    step=1,
-                    total=total_steps,
-                    view=MasterBotIntroView(),
-                    color=0x5865F2,
-                ):
-                    return False
-
-                tour_desc = (
-                    "🧭 **Server-Rundgang**\n"
-                    "• **#ankündigungen** – Hier landen alle wichtigen News, damit du nichts verpasst.\n"
-                    "• **#live-auf-twitch** – Zeigt dir sofort, wer gerade aus unserer Community streamt.\n"
-                    "• **#clip-submission** – Teil deine Highlights und lass alle mitfiebern.\n"
-                    "• **#coaching** – Hol dir persönliches Coaching, um noch stärker zu werden.\n"
-                    "• **Die 3 Lanes** – So findest du deine perfekte Lobby:\n"
-                    "   • **Entspannte Lanes** – Gemütliche Sessions ohne Voraussetzungen.\n"
-                    "   • **Grind Lanes** – Fokussierte Matches mit Mindest-Rang und Tools zum Verwalten deiner Lobby.\n"
-                    "   • **Ranked Lanes** – Strikte +/-1-Rang-Lobbys für kompetitives Play.\n"
-                    "   Mit den Buttons im Panel kannst du deine Lane verwalten, einer Lobby beitreten oder eine neue starten.\n"
-                    "• **#rang-auswahl** – Wähle deinen aktuellen Rang aus, damit dich alle direkt einordnen können.\n\n"
-                    "Mach es dir gemütlich und hab ganz viel Spaß beim Entdecken! 💙"
-                )
-                if not await self._send_step_embed_dm(
-                    member,
-                    title="Schritt 2/5 · Dein Überblick",
-                    desc=tour_desc,
-                    step=2,
-                    total=total_steps,
-                    view=ServerTourView(),
-                    color=0x3498DB,
-                ):
-                    return False
-
-                # 3/5 Status
-                status_view = PlayerStatusView()
->>>>>>> 11c02ed8
                 if not await self._send_step_embed_dm(
                     member,
                     title="Schritt 3/5 · Dein Status",
@@ -446,15 +382,9 @@
                     member,
                     title="Schritt 4/5 · Verknüpfe deinen Steam Account",
                     desc=q2_desc,
-<<<<<<< HEAD
                     step=2,
                     total=3,
                     view=SteamLinkStepView(allowed_user_id=member.id),
-=======
-                    step=4,
-                    total=total_steps,
-                    view=SteamLinkStepView(),
->>>>>>> 11c02ed8
                     color=0x5865F2,
                 ):
                     return False
@@ -484,15 +414,9 @@
                     member,
                     title="Schritt 5/5 · Regeln bestätigen",
                     desc=q3_desc,
-<<<<<<< HEAD
                     step=3,
                     total=3,
                     view=RulesView(allowed_user_id=member.id),
-=======
-                    step=5,
-                    total=total_steps,
-                    view=RulesView(),
->>>>>>> 11c02ed8
                     color=0xE67E22,
                 ):
                     return False
@@ -543,70 +467,15 @@
                 title="Willkommen 💙",
                 desc=intro_desc,
                 step=None,
-<<<<<<< HEAD
                 total=3,
                 view=IntroView(allowed_user_id=member.id),
-=======
-                total=total_steps,
-                view=IntroView(),
->>>>>>> 11c02ed8
                 color=0x00AEEF,
             )
             if not ok:
                 return False
 
-<<<<<<< HEAD
             # 1/3 Status
             status_view = PlayerStatusView(allowed_user_id=member.id)
-=======
-            master_intro_desc = (
-                "🤖 **Ich bin der Master Bot.**\n"
-                "Ich halte hier alles am Laufen und freue mich, dich zu begleiten."
-                " Schön, dass du da bist!\n\n"
-                "Wenn etwas unklar ist, probiere `/serverfaq` oder schreib dem Moderatorenteam –"
-                " wir kümmern uns gern."
-            )
-            ok = await self._send_step_embed_channel(
-                channel,
-                title="Schritt 1/5 · Master Bot",
-                desc=master_intro_desc,
-                step=1,
-                total=total_steps,
-                view=MasterBotIntroView(),
-                color=0x5865F2,
-            )
-            if not ok:
-                return False
-
-            tour_desc = (
-                "🧭 **Server-Rundgang**\n"
-                "• **#ankündigungen** – Hier landen alle wichtigen News, damit du nichts verpasst.\n"
-                "• **#live-auf-twitch** – Zeigt dir sofort, wer gerade aus unserer Community streamt.\n"
-                "• **#clip-submission** – Teil deine Highlights und lass alle mitfiebern.\n"
-                "• **#coaching** – Hol dir persönliches Coaching, um noch stärker zu werden.\n"
-                "• **Die 3 Lanes** – So findest du deine perfekte Lobby:\n"
-                "   • **Entspannte Lanes** – Gemütliche Sessions ohne Voraussetzungen.\n"
-                "   • **Grind Lanes** – Fokussierte Matches mit Mindest-Rang und Tools zum Verwalten deiner Lobby.\n"
-                "   • **Ranked Lanes** – Strikte +/-1-Rang-Lobbys für kompetitives Play.\n"
-                "   Mit den Buttons im Panel kannst du deine Lane verwalten, einer Lobby beitreten oder eine neue starten.\n"
-                "• **#rang-auswahl** – Wähle deinen aktuellen Rang aus, damit dich alle direkt einordnen können.\n\n"
-                "Mach es dir gemütlich und hab ganz viel Spaß beim Entdecken! 💙"
-            )
-            ok = await self._send_step_embed_channel(
-                channel,
-                title="Schritt 2/5 · Dein Überblick",
-                desc=tour_desc,
-                step=2,
-                total=total_steps,
-                view=ServerTourView(),
-                color=0x3498DB,
-            )
-            if not ok:
-                return False
-
-            # 3/5 Status
-            status_view = PlayerStatusView()
->>>>>>> 11c02ed8
             ok = await self._send_step_embed_channel(
                 channel,
                 title="Schritt 3/5 · Dein Status",
@@ -633,15 +502,9 @@
                 channel,
                 title="Schritt 4/5 · Steam verknüpfen (skippbar)",
                 desc=q2_desc,
-<<<<<<< HEAD
                 step=2,
                 total=3,
                 view=SteamLinkStepView(allowed_user_id=member.id),
-=======
-                step=4,
-                total=total_steps,
-                view=SteamLinkStepView(),
->>>>>>> 11c02ed8
                 color=0x5865F2,
             )
             if not ok:
@@ -672,15 +535,9 @@
                 channel,
                 title="Schritt 5/5 · Regeln bestätigen",
                 desc=q3_desc,
-<<<<<<< HEAD
                 step=3,
                 total=3,
                 view=RulesView(allowed_user_id=member.id),
-=======
-                step=5,
-                total=total_steps,
-                view=RulesView(),
->>>>>>> 11c02ed8
                 color=0xE67E22,
             )
             if not ok:
