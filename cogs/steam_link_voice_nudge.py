from __future__ import annotations

import os
import asyncio
import logging
import re
from typing import Optional, Dict, Union, Tuple
from urllib.parse import urlparse, urlunparse

import discord
from discord.ext import commands

from service import db

log = logging.getLogger("SteamVoiceNudge")

# ---------- Einstellungen ----------
MIN_VOICE_MINUTES = 30          # Mindest-Verweildauer im Voice (einmalig)
POLL_INTERVAL = 15              # Sekunden – Voice-Alive-Check
DEFAULT_TEST_TARGET_ID = int(os.getenv("NUDGE_TEST_DEFAULT_ID", "0"))
LOG_CHANNEL_ID = 1374364800817303632  # Meldungen in diesen Kanal posten

# Rollen mit Opt-Out (werden NICHT kontaktiert)
# Standard enthält die gewünschte English-only Rolle: 1309741866098491479
_EXEMPT_DEFAULT = "1309741866098491479"
EXEMPT_ROLE_IDS = {
    int(x) for x in os.getenv("NUDGE_EXEMPT_ROLE_IDS", _EXEMPT_DEFAULT).split(",")
    if x.strip().isdigit()
}

# Deep-Link Toggle für Discord OAuth
_DEEPLINK_EN = str(os.getenv("DISCORD_OAUTH_DEEPLINK", "0")).strip().lower() not in ("", "0", "false", "no")

def _prefer_discord_deeplink(browser_url: Optional[str]) -> Tuple[Optional[str], Optional[str]]:
    """
    (primary_url, browser_fallback).
    Aktiviert 'discord://-/oauth2/authorize?...' als primary, wenn möglich.
    """
    if not browser_url:
        return None, None
    try:
        u = urlparse(browser_url)
        hostname = (u.hostname or "").lower()
        path = u.path or ""
        if (
            _DEEPLINK_EN
            and u.scheme in {"http", "https"}
            and hostname
            and (hostname == "discord.com" or hostname.endswith(".discord.com"))
            and (path == "/oauth2/authorize" or path.startswith("/oauth2/authorize/"))
        ):
            deeplink = urlunparse(("discord", "-/oauth2/authorize", "", "", u.query, ""))
            return deeplink, browser_url
    except Exception:
        pass
    return browser_url, None

# ---------- DB ----------
def _save_steam_link_row(user_id: int, steam_id: str, name: str = "", verified: int = 0) -> None:
    _ensure_schema()
    db.execute(
        """
        INSERT INTO steam_links(user_id, steam_id, name, verified)
        VALUES(?,?,?,?)
        ON CONFLICT(user_id, steam_id) DO UPDATE SET
          name=excluded.name,
          verified=excluded.verified,
          updated_at=CURRENT_TIMESTAMP
        """,
        (int(user_id), str(steam_id), name or "", int(verified)),
    )

def _ensure_schema():
    db.execute("""
        CREATE TABLE IF NOT EXISTS steam_nudge_state(
          user_id     INTEGER PRIMARY KEY,
          notified_at DATETIME,
          first_seen  DATETIME DEFAULT CURRENT_TIMESTAMP
        )
    """)
    db.execute("""
        CREATE TABLE IF NOT EXISTS steam_links(
          user_id         INTEGER NOT NULL,
          steam_id        TEXT    NOT NULL,
          name            TEXT,
          verified        INTEGER DEFAULT 0,
          primary_account INTEGER DEFAULT 0,
          created_at      DATETIME DEFAULT CURRENT_TIMESTAMP,
          updated_at      DATETIME DEFAULT CURRENT_TIMESTAMP,
          PRIMARY KEY (user_id, steam_id)
        )
    """)

def _has_any_steam_link(user_id: int) -> bool:
    _ensure_schema()
    row = db.query_one("SELECT 1 FROM steam_links WHERE user_id=? LIMIT 1", (int(user_id),))
    return bool(row)

def _mark_notified(user_id: int) -> None:
    _ensure_schema()
    db.execute(
        "INSERT INTO steam_nudge_state(user_id, notified_at) VALUES(?, CURRENT_TIMESTAMP) "
        "ON CONFLICT(user_id) DO UPDATE SET notified_at=CURRENT_TIMESTAMP",
        (int(user_id),),
    )

def _has_been_notified(user_id: int) -> bool:
    _ensure_schema()
    row = db.query_one("SELECT 1 FROM steam_nudge_state WHERE user_id=? LIMIT 1", (int(user_id),))
    return bool(row)

def _member_has_exempt_role(member: discord.Member) -> bool:
    return any((r.id in EXEMPT_ROLE_IDS) for r in getattr(member, "roles", []) or [])

def _log_chan(bot: commands.Bot) -> Optional[discord.TextChannel]:
    ch = bot.get_channel(LOG_CHANNEL_ID)
    return ch if isinstance(ch, discord.TextChannel) else None

# ---------- Voice-Monitor ----------
async def _count_voice_minutes(member: discord.Member, minutes: int) -> bool:
    """
    Wartet bis zu `minutes` Minuten, während der Member (irgendeinem) Voice-Channel angehört.
    Gibt True zurück, wenn er die gesamte Zeit im Voice war (abzügl. kurzer Poll-Gaps),
    sonst False, wenn er vorher abhaut.
    """
    seen = 0
    try:
        while seen < minutes * 60:
            await asyncio.sleep(POLL_INTERVAL)
            vc = getattr(member, "voice", None)
            if not vc or not vc.channel:
                return False
            seen += POLL_INTERVAL
        return True
    except asyncio.CancelledError:
        raise
    except Exception:
        log.exception("voice wait failed for member=%s", getattr(member, "id", "?"))
        return False

# ---------- OAuth/OpenID Hilfen ----------
def _find_steamlink_cog(bot: commands.Bot):
    # 1) explizit
    for name in ("SteamLink", "SteamLinkOAuth", "SteamLinkOpenID"):
        cog = bot.get_cog(name)
        if cog:
            return cog
    # 2) heuristisch
    for name, cog in bot.cogs.items():
        low = name.lower()
        if "steam" in low and ("oauth" in low or "link" in low or "openid" in low):
            return cog
    return None

async def _fetch_oauth_urls(bot: commands.Bot, user: Union[discord.User, discord.Member]) -> Tuple[Optional[str], Optional[str]]:
    """
    Holt gültige (server-registrierte) Start-URLs vom SteamLink-OAuth-Cog.
    Bevorzugt Lazy-Start (state wird erst beim Klick erzeugt).
    Gibt (discord_start_url, steam_start_url) zurück oder (None, None) als Fallback.
    """
    cog = _find_steamlink_cog(bot)
    if cog:
        try:
            if hasattr(cog, "discord_start_url_for"):
                d = cog.discord_start_url_for(int(user.id))
            else:
                d = cog.build_discord_link_for(int(user.id))  # falls vorhanden
        except Exception:
            log.exception("fetch discord oauth url failed")
            d = None
        try:
            if hasattr(cog, "steam_start_url_for"):
                s = cog.steam_start_url_for(int(user.id))
            else:
                state = cog._mk_state(int(user.id))  # type: ignore[attr-defined]
                s = cog._build_steam_login_url(state)  # type: ignore[attr-defined]
        except Exception:
            log.exception("fetch steam openid url failed")
            s = None
        return d or None, s or None
    return None, None

# ---------- View/Modal ----------
class _ManualModal(discord.ui.Modal, title="Steam manuell verknüpfen"):
    steam_input = discord.ui.TextInput(
        label="Profil-Link, Vanity oder SteamID64",
        placeholder="z. B. https://steamcommunity.com/id/DeinName oder 7656119…",
        required=True,
        max_length=120,
        custom_id="nudge_manual_input",
    )

    async def on_submit(self, interaction: discord.Interaction):
        raw = str(self.steam_input.value).strip()
        steam_id: Optional[str] = None
        persona: Optional[str] = None

        # Try resolve via SteamLink cog (handles vanity + links)
        try:
            steam_cog = interaction.client.get_cog("SteamLink")
        except Exception:
            steam_cog = None

        if steam_cog:
            try:
                steam_id = await steam_cog._resolve_steam_input(raw)  # type: ignore[attr-defined]
            except asyncio.CancelledError:
                raise
            except Exception as e:
                log.debug("[nudge] resolve via SteamLink cog failed: %r", e)
                steam_id = None
            if steam_id:
                try:
                    persona = await steam_cog._fetch_persona(steam_id)  # type: ignore[attr-defined]
                except asyncio.CancelledError:
                    raise
                except Exception as e:
                    log.debug("[nudge] persona fetch failed: %r", e)
                    persona = None

        # Fallback: accept 17-digit or /profiles/<id> links only (no vanity here)
        if not steam_id:
            s = raw
            if re.fullmatch(r"\d{17}", s):
                steam_id = s
            else:
                try:
                    u = urlparse(s)
                except Exception:
                    u = None
                if u and (u.scheme in ("http", "https")):
                    host = (u.hostname or "").lower().rstrip(".")
                    path = (u.path or "").rstrip("/")
                    if host == "steamcommunity.com" or host.endswith(".steamcommunity.com"):
                        m2 = re.fullmatch(r"/profiles/(\d{17})", path)
                        if m2:
                            steam_id = m2.group(1)

        if not steam_id:
            try:
                await interaction.response.send_message(
                    "❌ Konnte keine gültige SteamID bestimmen.\n"
                    "Nutze bitte die **17-stellige SteamID64** oder einen **steamcommunity.com/profiles/<id>**-Link.\n"
                    "Für **Vanity**-URLs verwende „Via Discord verknüpfen“ oder „Mit Steam anmelden“.",
                    ephemeral=True,
                )
            except Exception:
                pass
            return

        try:
            _save_steam_link_row(interaction.user.id, steam_id, persona or "", verified=0)
            await interaction.response.send_message(
                f"✅ Hinzugefügt: `{steam_id}` (manuell). Prüfe **/links**, setze **/setprimary**.",
                ephemeral=True,
            )
            try:
                await interaction.user.send(f"✅ Verknüpft (manuell): **{steam_id}**")
            except Exception as e:
                log.debug("[nudge] DM notify failed: %r", e)
        except asyncio.CancelledError:
            raise
        except Exception as e:
            log.exception("[nudge] Manual Steam link failed: %r", e)
            try:
                await interaction.response.send_message("❌ Unerwarteter Fehler beim manuellen Verknüpfen.", ephemeral=True)
            except Exception:
                pass

class _ManualButton(discord.ui.Button):
    def __init__(self, row: int = 0):
        super().__init__(label="SteamID manuell eingeben", style=discord.ButtonStyle.primary,
                         emoji="🔢", custom_id="nudge_manual", row=row)

    async def callback(self, interaction: discord.Interaction):
        await interaction.response.send_modal(_ManualModal())

class _CloseButton(discord.ui.Button):
    def __init__(self, row: int = 1):
        super().__init__(label="Schließen", style=discord.ButtonStyle.secondary,
                         emoji="❌", custom_id="nudge_close", row=row)

    async def callback(self, interaction: discord.Interaction):
        try:
            if not interaction.response.is_done():
                await interaction.response.defer(ephemeral=True)
        except asyncio.CancelledError:
            raise
        except Exception as e:
            log.debug("close-button defer failed: %r", e)
        try:
            await interaction.message.delete()
        except asyncio.CancelledError:
            raise
        except Exception as e:
            log.debug("close-button delete failed: %r", e)

class _OptionsView(discord.ui.View):
    """
    Nicht-persistente Instanz (enthält benutzerspezifische Link-URLs),
    aber die custom_id-Buttons registrieren wir zusätzlich in _PersistentRegistryView,
    damit Interaktionen auch nach Reboot klappen.
    """
    def __init__(self, *, discord_oauth_url: Optional[str], steam_openid_url: Optional[str]):
        super().__init__(timeout=None)

        if discord_oauth_url:
            self.add_item(discord.ui.Button(
                label="Via Discord verknüpfen", style=discord.ButtonStyle.link,
                url=discord_oauth_url, emoji="🔗", row=0
            ))
        else:
            self.add_item(discord.ui.Button(
                label="Via Discord verknüpfen (/link)", style=discord.ButtonStyle.secondary,
                disabled=True, emoji="🔗", row=0
            ))

        if steam_openid_url:
            self.add_item(discord.ui.Button(
                label="Mit Steam anmelden", style=discord.ButtonStyle.link,
                url=steam_openid_url, emoji="🎮", row=0
            ))
        else:
            self.add_item(discord.ui.Button(
                label="Mit Steam anmelden (/link_steam)", style=discord.ButtonStyle.secondary,
                disabled=True, emoji="🎮", row=0
            ))

        self.add_item(_ManualButton(row=1))
        self.add_item(_CloseButton(row=1))

# Persistente Registry-View (falls weitere Buttons mit custom_id notwendig)
class _PersistentRegistryView(discord.ui.View):
    def __init__(self):
        super().__init__(timeout=None)

    @discord.ui.button(label="SteamID manuell eingeben", style=discord.ButtonStyle.primary,
                       emoji="🔢", custom_id="nudge_manual")
    async def _open_manual(self, interaction: discord.Interaction, button: discord.ui.Button):
        await interaction.response.send_modal(_ManualModal())

    @discord.ui.button(label="Schließen", style=discord.ButtonStyle.secondary,
                       emoji="❌", custom_id="nudge_close")
    async def _close(self, interaction: discord.Interaction, button: discord.ui.Button):
        try:
            if not interaction.response.is_done():
                await interaction.response.defer(ephemeral=True)
        except asyncio.CancelledError:
            raise
        except Exception:
            pass
        try:
            await interaction.message.delete()
        except Exception:
            pass

# ---------- Cog ----------
class SteamLinkVoiceNudge(commands.Cog):
    """
    Nudge-Nachricht in DMs, wenn Member lange genug im Voice war und noch kein Steam-Link hinterlegt ist.
    Mit Rollen-Opt-Out, Logging und robustem Cleanup.
    """

    def __init__(self, bot: commands.Bot):
        self.bot = bot
        self._tasks: Dict[int, asyncio.Task] = {}

    async def cog_load(self):
        self.bot.add_view(_PersistentRegistryView())

    async def cog_unload(self):
        for uid, t in list(self._tasks.items()):
            try:
                t.cancel()
            except Exception:
                pass
        self._tasks.clear()

    @commands.Cog.listener()
    async def on_voice_state_update(self, member: discord.Member, before: discord.VoiceState, after: discord.VoiceState):
        try:
            if (before.channel is None) and (after.channel is not None):
                if _member_has_exempt_role(member):
                    log.debug("[nudge] skip exempt member id=%s", member.id)
                    return
                if _has_any_steam_link(member.id):
                    log.debug("[nudge] user already linked id=%s", member.id)
                    return
                if _has_been_notified(member.id):
                    log.debug("[nudge] user already notified id=%s", member.id)
                    return
                if member.id in self._tasks and not self._tasks[member.id].done():
                    try:
                        self._tasks[member.id].cancel()
                    except Exception:
                        pass
                self._tasks[member.id] = asyncio.create_task(self._wait_and_notify(member))
        except Exception:
            log.exception("on_voice_state_update error")

    async def _send_dm_nudge(self, user: Union[discord.User, discord.Member], *, force: bool = False) -> bool:
        uid = int(user.id)
        if not force and _has_been_notified(uid):
            return False
        if not force and _has_any_steam_link(uid):
            return False

        try:
            dm = user.dm_channel or await user.create_dm()

            discord_url, steam_url = await _fetch_oauth_urls(self.bot, user)
            primary_discord, browser_fallback = _prefer_discord_deeplink(discord_url)

            desc = (
                "Damit wir **einheitlich** anzeigen können, wer **in der Lobby** ist und wer **im Match**, "
                "hilft uns die Verknüpfung zwischen Discord und Steam.\n\n"
                "• So können wir, **wenn du im Voice bist**, checken, ob du **gerade in Deadlock im Match** bist.\n"
                "• Ergebnis: präzisere **Kanal-Beschreibungen** (z. B. „3 im Match“) & bessere **Orga/Balancing** bei Events.\n\n"
                "**Wie kannst du dabei helfen?**\n"
                "1) Klicke **„Via Discord verknüpfen“**, **„SteamID manuell eingeben“** oder **„Mit Steam anmelden“**.\n"
                "2) Folge den kurzen Schritten. Wir bekommen niemals dein Passwort – bei Steam erhalten wir nur die **SteamID64**.\n\n"
                "**Wichtig:** In Steam → Profil → **Datenschutzeinstellungen** → **Spieldetails = Öffentlich** "
                "(und **Gesamtspielzeit** nicht auf „immer privat“)."
            )
            if browser_fallback and (primary_discord or "").startswith("discord://"):
                desc += f"\n\n_Falls sich nichts öffnet:_ [Browser-Variante]({browser_fallback})"
            if not primary_discord or not steam_url:
                desc += "\n\n_Heads-up:_ Der Link-Dienst ist gerade nicht verfügbar. Nutze vorerst **/link** oder **/link_steam**."

            embed = discord.Embed(
                title="Kleiner Tipp für besseres Voice-Erlebnis 🎧",
                description=desc,
                color=discord.Color.blurple()
            )
            embed.set_footer(text="Kurzbefehle: /link · /link_steam · /addsteam · /unlink · /setprimary")

            view = _OptionsView(discord_oauth_url=primary_discord, steam_openid_url=steam_url)
            await dm.send(embed=embed, view=view)

            if not force:
                _mark_notified(uid)

            ch = _log_chan(self.bot)
            if ch:
                await ch.send(f"📨 Nudge-DM an **{user}** ({uid}) gesendet.")
            return True

        except asyncio.CancelledError:
            raise
        except discord.Forbidden:
            ch = _log_chan(self.bot)
            if ch:
                await ch.send(f"⚠️ Nudge-DM an **{user}** ({uid}) fehlgeschlagen: DMs deaktiviert.")
            return False
        except Exception as e:
            log.exception("[nudge] Fehler beim Senden der DM")
            ch = _log_chan(self.bot)
            if ch:
                await ch.send(f"❌ Nudge-DM an **{user}** ({uid}) fehlgeschlagen: `{e}`")
            return False

    async def _wait_and_notify(self, member: discord.Member):
        try:
            if _member_has_exempt_role(member):
                ch = _log_chan(self.bot)
                if ch:
                    await ch.send(f"ℹ️ Übersprungen (Exempt): **{member}** ({member.id})")
                return

            ok = await _count_voice_minutes(member, MIN_VOICE_MINUTES)
            if not ok:
                log.debug("[nudge] %s left voice early – abort", member.id)
                return

            if _has_any_steam_link(member.id):
                log.debug("[nudge] already linked after wait, skip")
                return

            await self._send_dm_nudge(member)

        except asyncio.CancelledError:
            raise
        except Exception:
            log.exception("wait_and_notify failed")

    @commands.hybrid_command(
        name="nudgesend",
        description="(Admin) Schickt die Steam-Nudge-DM an einen Nutzer.",
        aliases=("t30",),
    )
    @commands.has_permissions(administrator=True)
    async def nudgesend(
        self,
        ctx: commands.Context,
        target: Optional[Union[discord.Member, discord.User]] = None,
    ):
        target = await self._resolve_test_target(ctx, target)
        if not target:
            await ctx.reply("Bitte Ziel angeben: `!nudgesend @user`", mention_author=False)
            return

        if isinstance(target, discord.Member) and _member_has_exempt_role(target):
            await ctx.reply("ℹ️ Test abgebrochen: Ziel hat eine ausgenommene Rolle.", mention_author=False)
            return

        ok = await self._send_dm_nudge(target, force=True)
        if ok:
            await ctx.reply(f"📨 Test-DM an {getattr(target, 'mention', target.id)} gesendet.", mention_author=False)
        else:
            await ctx.reply("⚠️ Test-DM konnte nicht gesendet werden (DMs aus? oder bereits benachrichtigt).", mention_author=False)

    async def _resolve_test_target(
        self,
        ctx: commands.Context,
        target: Optional[Union[discord.Member, discord.User]],
    ) -> Optional[Union[discord.Member, discord.User]]:
<<<<<<< HEAD
        author_obj = getattr(ctx, "author", None)
        author_fallback: Optional[Union[discord.Member, discord.User]] = None
        if isinstance(author_obj, (discord.Member, discord.User)) and not getattr(author_obj, "bot", False):
            author_fallback = author_obj

=======
>>>>>>> daa809d7
        if target:
            return target

        if not DEFAULT_TEST_TARGET_ID:
<<<<<<< HEAD
            return author_fallback
=======
            return None
>>>>>>> daa809d7

        # Try resolve as guild member first.
        guild = getattr(ctx, "guild", None)
        if guild:
            member = guild.get_member(DEFAULT_TEST_TARGET_ID)
            if member:
                return member
            try:
                member = await guild.fetch_member(DEFAULT_TEST_TARGET_ID)
            except (discord.NotFound, discord.HTTPException, discord.Forbidden):
                member = None
            if member:
                return member

        # Fall back to any known user object in cache/API.
        user = self.bot.get_user(DEFAULT_TEST_TARGET_ID)
        if user:
            return user

        try:
            return await self.bot.fetch_user(DEFAULT_TEST_TARGET_ID)
        except (discord.NotFound, discord.HTTPException, discord.Forbidden):
<<<<<<< HEAD
            return author_fallback
=======
            return None
>>>>>>> daa809d7


async def setup(bot: commands.Bot):
    await bot.add_cog(SteamLinkVoiceNudge(bot))<|MERGE_RESOLUTION|>--- conflicted
+++ resolved
@@ -514,23 +514,11 @@
         ctx: commands.Context,
         target: Optional[Union[discord.Member, discord.User]],
     ) -> Optional[Union[discord.Member, discord.User]]:
-<<<<<<< HEAD
-        author_obj = getattr(ctx, "author", None)
-        author_fallback: Optional[Union[discord.Member, discord.User]] = None
-        if isinstance(author_obj, (discord.Member, discord.User)) and not getattr(author_obj, "bot", False):
-            author_fallback = author_obj
-
-=======
->>>>>>> daa809d7
         if target:
             return target
 
         if not DEFAULT_TEST_TARGET_ID:
-<<<<<<< HEAD
-            return author_fallback
-=======
             return None
->>>>>>> daa809d7
 
         # Try resolve as guild member first.
         guild = getattr(ctx, "guild", None)
@@ -553,11 +541,7 @@
         try:
             return await self.bot.fetch_user(DEFAULT_TEST_TARGET_ID)
         except (discord.NotFound, discord.HTTPException, discord.Forbidden):
-<<<<<<< HEAD
-            return author_fallback
-=======
             return None
->>>>>>> daa809d7
 
 
 async def setup(bot: commands.Bot):
