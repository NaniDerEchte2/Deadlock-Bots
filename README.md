<<<<<<< HEAD
Discord: Earlysalty 
=======
# Deutsche Deadlock Community Bot

Discord-Bot für die Deutsche Deadlock Community mit umfangreichen Features.

## Features

### 🎮 Community Features
- **Onboarding & Regelbestätigung** - Automatischer Welcome-Flow
- **Steam-Verknüpfung** - OAuth + OpenID Integration
- **TempVoice-Lanes** - Automatische Voice-Channel-Verwaltung
- **Team Balancer** - Faire Match-Erstellung
- **Voice-Activity-Tracking** - Leaderboards & Statistiken
- **Match-Coaching** - Coaching-Request-System

### 🛠️ Build-Publishing (NEU!)
- **Automatisches Build-Spiegeln** - Kopiert Builds von Top-Spielern
- **Deutsches Branding** - Community-Namen & Credits
- **Voll autonom** - Zero-Maintenance nach Aktivierung

Siehe [docs/build-publishing/](docs/build-publishing/) für Details.

### 🎥 Content Features
- **Clip-Einreichung** - Wöchentliche Clip-Sammlung
- **Feedback Hub** - Anonymes Community-Feedback
- **Twitch-Statistiken** - Streamer-Leaderboards

## Setup

### Installation

```bash
# Dependencies installieren
pip install -r requirements.txt

# Bot starten
python main_bot.py
```

### Konfiguration

1. `.env` Datei erstellen (siehe `.env.example`)
2. Discord Bot Token eintragen
3. Optional: Steam API Key für erweiterte Features

### Build-Publishing aktivieren

```
!load build_publisher
```

Siehe [docs/build-publishing/START.txt](docs/build-publishing/START.txt) für Details.

## Projekt-Struktur

```
Deadlock/
├── main_bot.py              # Haupt-Bot
├── cogs/                    # Discord Cogs
│   ├── build_publisher.py  # Build-Publishing-Worker (Python)
│   ├── steam/              # Steam-Integration (Node.js Build fetching)
│   └── ...                 # Weitere Cogs
├── service/                 # Business Logic
│   ├── db.py               # Datenbank
│   └── standalone_manager.py
├── data/                    # Datenbank & Exports
├── logs/                    # Log-Dateien
└── docs/                    # Dokumentation
    ├── build-publishing/   # Build-Publishing-Docs
    └── COMMUNITY_FEATURES.md
```

## Monitoring

Das System läuft vollständig autonom. Status und Queue-Informationen findest du in den Logs:

```bash
# Master Bot Logs
tail -f logs/master_bot.log | grep build_publisher

# Steam GC Logs
tail -f logs/deadlock_gc_messages.log
```

## Dokumentation

| Bereich | Dokumentation |
|---------|---------------|
| **Build-Publishing** | [docs/build-publishing/](docs/build-publishing/) |
| **Community Features** | [docs/COMMUNITY_FEATURES.md](docs/COMMUNITY_FEATURES.md) |
| **Allgemein** | Siehe Code-Kommentare in `cogs/` |

## Logs

```bash
# Master Bot
tail -f logs/master_bot.log

# Steam GC Messages
tail -f logs/deadlock_gc_messages.log

# Voice Status
tail -f logs/deadlock_voice_status.log
```

## Support

### Bei Problemen

1. **Logs prüfen** (siehe oben)
2. **Datenbank-Status** direkt prüfen (z.B. mit DB Browser for SQLite)
3. **Dokumentation** in `docs/` lesen

### Build-Publishing Issues

Siehe [docs/build-publishing/AUTONOMER_BETRIEB.md](docs/build-publishing/AUTONOMER_BETRIEB.md) → Troubleshooting

## Technologie-Stack

- **Python 3.11+** - Bot-Framework
- **discord.py** - Discord-Integration
- **Node.js** - Steam-Bridge (standalone)
- **SQLite** - Datenbank
- **Protobuf** - Deadlock GC-Kommunikation

## Autonome Komponenten

Der Bot nutzt einen **Standalone Manager** für autonome Hintergrund-Prozesse:

- **Steam-Bridge** - Node.js-Prozess für Steam-Integration
  - Auto-Login mit Refresh-Token
  - Auto-Reconnect bei Disconnect
  - Auto-Recovery bei Crash

Konfiguration in `service/standalone_manager.py`

## Credits

- **Deutsche Deadlock Community** - Community-Server
- **EarlySalty** - Streamer & Community-Lead
- Build-Quellen: Sanya Sniper, Cosmetical, Piggy, Average Jonas, u.a.

## Lizenz

Internes Community-Projekt
>>>>>>> 19058a8b
<|MERGE_RESOLUTION|>--- conflicted
+++ resolved
@@ -1,6 +1,3 @@
-<<<<<<< HEAD
-Discord: Earlysalty 
-=======
 # Deutsche Deadlock Community Bot
 
 Discord-Bot für die Deutsche Deadlock Community mit umfangreichen Features.
@@ -144,5 +141,4 @@
 
 ## Lizenz
 
-Internes Community-Projekt
->>>>>>> 19058a8b
+Internes Community-Projekt